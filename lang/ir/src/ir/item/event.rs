--- conflicted
+++ resolved
@@ -93,22 +93,7 @@
                 "generic ink! event structs are not supported",
             ))
         }
-<<<<<<< HEAD
-        let bad_visibility = match &item_struct.vis {
-            syn::Visibility::Inherited => Some(struct_span),
-            syn::Visibility::Restricted(vis_restricted) => Some(vis_restricted.span()),
-            syn::Visibility::Crate(vis_crate) => Some(vis_crate.span()),
-            syn::Visibility::Public(_) => None,
-        };
-        if let Some(bad_visibility) = bad_visibility {
-            return Err(format_err!(
-                bad_visibility,
-                "non `pub` ink! event structs are not supported",
-            ))
-        }
-=======
         utils::ensure_pub_visibility("event structs", struct_span, &item_struct.vis)?;
->>>>>>> 5d7d855c
         'repeat: for field in item_struct.fields.iter() {
             let field_span = field.span();
             let (ink_attrs, _) = ir::partition_attributes(field.attrs.clone())?;
