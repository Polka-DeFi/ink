--- conflicted
+++ resolved
@@ -94,22 +94,7 @@
                 "generic ink! storage structs are not supported",
             ))
         }
-<<<<<<< HEAD
-        let bad_visibility = match &item_struct.vis {
-            syn::Visibility::Inherited => Some(struct_span),
-            syn::Visibility::Restricted(vis_restricted) => Some(vis_restricted.span()),
-            syn::Visibility::Crate(vis_crate) => Some(vis_crate.span()),
-            syn::Visibility::Public(_) => None,
-        };
-        if let Some(bad_visibility) = bad_visibility {
-            return Err(format_err!(
-                bad_visibility,
-                "non `pub` ink! storage structs are not supported",
-            ))
-        }
-=======
         utils::ensure_pub_visibility("storage structs", struct_span, &item_struct.vis)?;
->>>>>>> 5d7d855c
         Ok(Self {
             ast: syn::ItemStruct {
                 attrs: other_attrs,
